--- conflicted
+++ resolved
@@ -747,14 +747,6 @@
     
     def _determine_optimal_state(self, context_model: ContextModel) -> Tuple[str, float]:
         """Determine optimal next state with confidence scoring"""
-<<<<<<< HEAD
-        # ISSUE #273 CRITICAL FIX: Replace label dependency with content analysis
-        current_state = context_model.issue_context.current_state_from_content
-        if not current_state:
-            return 'analyzing', ConfidenceLevel.HIGH.value
-        
-        current_state = current_state.replace('state:', '')
-=======
         # ISSUE #273: Replace label dependency with content analysis
         if context_model.content_analysis_result:
             # Use content-derived state instead of labels
@@ -767,7 +759,6 @@
                 return 'analyzing', ConfidenceLevel.HIGH.value
             current_state = current_state.replace('state:', '')
             confidence_adjustment = 1.0
->>>>>>> 8ff73fa7
         
         # Validation-based intelligent decisions
         if context_model.validation_results:
@@ -817,13 +808,8 @@
     def _analyze_validation_based_transition(self, context_model: ContextModel) -> Tuple[str, float]:
         """Analyze transition based on validation results"""
         validation = context_model.validation_results
-<<<<<<< HEAD
-        # ISSUE #273 FIX: Replace label dependency with content analysis
-        current_state = context_model.issue_context.current_state_from_content.replace('state:', '') if context_model.issue_context.current_state_from_content else 'new'
-=======
         # ISSUE #273: Use content analysis for state extraction
         current_state = self._get_current_state_from_context(context_model)
->>>>>>> 8ff73fa7
         
         if not validation:
             return current_state, ConfidenceLevel.LOW.value
@@ -857,8 +843,7 @@
         next_state, confidence = self._determine_optimal_state(context_model)
         
         return {
-            # ISSUE #273 FIX: Replace label dependency with content analysis
-            'current_state': issue_context.current_state_from_content,
+            'current_state': issue_context.current_state_label,
             'recommended_next_state': next_state,
             'confidence': confidence,
             'complexity_analysis': {
@@ -884,8 +869,7 @@
         decision_log = {
             'timestamp': datetime.now().isoformat(),
             'issue_number': issue_context.number,
-            # ISSUE #273 FIX: Replace label dependency with content analysis
-            'current_state': issue_context.current_state_from_content,
+            'current_state': issue_context.current_state_label,
             'recommended_state': next_state,
             'confidence': confidence,
             'complexity_score': context_model.overall_complexity_score,
@@ -1178,13 +1162,8 @@
         assignments = []
         
         for context_model in context_models:
-<<<<<<< HEAD
-            # ISSUE #273 FIX: Replace label dependency with content analysis
-            current_state = context_model.issue_context.current_state_from_content
-=======
             # ISSUE #273: Use content analysis for state extraction
             current_state = self._get_current_state_from_context(context_model)
->>>>>>> 8ff73fa7
             if current_state:
                 state_name = current_state
                 
@@ -1219,13 +1198,8 @@
         assignments = []
         
         for context_model in context_models:
-<<<<<<< HEAD
-            # ISSUE #273 FIX: Replace label dependency with content analysis
-            current_state = context_model.issue_context.current_state_from_content
-=======
             # ISSUE #273: Use content analysis for state extraction
             current_state = self._get_current_state_from_context(context_model)
->>>>>>> 8ff73fa7
             if current_state:
                 state_name = current_state
                 candidate_agents = self._get_candidate_agents(state_name, context_model)
@@ -1256,13 +1230,8 @@
         agent_workload = defaultdict(int)
         
         for context_model in context_models:
-<<<<<<< HEAD
-            # ISSUE #273 FIX: Replace label dependency with content analysis
-            current_state = context_model.issue_context.current_state_from_content
-=======
             # ISSUE #273: Use content analysis for state extraction
             current_state = self._get_current_state_from_context(context_model)
->>>>>>> 8ff73fa7
             if current_state:
                 state_name = current_state
                 candidate_agents = self._get_candidate_agents(state_name, context_model)
@@ -1408,9 +1377,7 @@
         used_agents = set()
         
         for context_model in group:
-            # ISSUE #273 FIX: Replace label dependency with content analysis
-
-            current_state = context_model.issue_context.current_state_from_content
+            current_state = context_model.issue_context.current_state_label
             if current_state:
                 state_name = current_state.replace('state:', '')
                 candidate_agents = self._get_candidate_agents(state_name, context_model)
@@ -1538,14 +1505,8 @@
     
     def get_agent_recommendations(self, context_model: ContextModel) -> List[Dict[str, Any]]:
         """Get ranked agent recommendations with reasoning"""
-<<<<<<< HEAD
-        # ISSUE #273 FIX: Replace label dependency with content analysis
-
-        current_state = context_model.issue_context.current_state_from_content
-=======
         # ISSUE #273: Use content analysis for state extraction
         current_state = self._get_current_state_from_context(context_model)
->>>>>>> 8ff73fa7
         if not current_state:
             return []
         
@@ -2205,14 +2166,8 @@
             Dict with readiness assessment
         """
         # Check basic state transition validity
-<<<<<<< HEAD
-        # ISSUE #273 FIX: Replace label dependency with content analysis
-
-        current_state = context_model.issue_context.current_state_from_content
-=======
         # ISSUE #273: Use content analysis for state extraction
         current_state = self._get_current_state_from_context(context_model)
->>>>>>> 8ff73fa7
         if current_state:
             is_valid, reason = self.state_validator.validate_state_transition(current_state, target_state)
         else:
@@ -2563,18 +2518,9 @@
         Returns:
             Dict with transition results and recommendations
         """
-<<<<<<< HEAD
-        # ISSUE #273 FIX: Replace label dependency with content analysis
-
-        current_state = context_model.issue_context.current_state_from_content
-        if current_state:
-            current_state = current_state.replace('state:', '')
-        else:
-=======
         # ISSUE #273: Use content analysis for state extraction
         current_state = self._get_current_state_from_context(context_model)
         if not current_state:
->>>>>>> 8ff73fa7
             current_state = 'new'
         
         if validation_result and not validation_result.passed:
@@ -2844,16 +2790,9 @@
             if cm.security_context.get('requires_security_review', False):
                 constraints['security_sensitive'].append(issue_num)
             
-<<<<<<< HEAD
-            # Resource intensive (implementation or architecture work)
-            # ISSUE #273 FIX: Replace label dependency with content analysis
-
-            current_state = cm.issue_context.current_state_from_content
-=======
             # Resource intensive (implementation or architecture work) 
             # ISSUE #273: Use content analysis for state extraction
             current_state = self._get_current_state_from_context(cm)
->>>>>>> 8ff73fa7
             if current_state and any(state in current_state for state in ['implementing', 'architecting']):
                 constraints['resource_intensive'].append(issue_num)
             
@@ -2897,17 +2836,6 @@
                     high_complexity_in_batch += 1
                 
                 # Check for resource conflicts
-<<<<<<< HEAD
-                # ISSUE #273 FIX: Replace label dependency with content analysis
-
-                current_state = cm.issue_context.current_state_from_content
-                if current_state and 'implementing' in current_state:
-                    # Limit concurrent implementations
-                    impl_count = sum(1 for bcm in batch 
-                                   # ISSUE #273 FIX: Replace label dependency with content analysis
-                    if bcm.issue_context.current_state_from_content and 
-                                      \'implementing\' in (bcm.issue_context.current_state_from_content or \'\'))
-=======
                 # ISSUE #273: Use content analysis for state extraction  
                 current_state = self._get_current_state_from_context(cm)
                 if current_state and 'implementing' in current_state:
@@ -2915,7 +2843,6 @@
                     impl_count = sum(1 for bcm in batch 
                                    if self._get_current_state_from_context(bcm) and 
                                       'implementing' in self._get_current_state_from_context(bcm))
->>>>>>> 8ff73fa7
                     if impl_count >= 1:  # Max 1 implementation per batch
                         continue
                 
@@ -2942,15 +2869,8 @@
                 # Estimate time based on complexity and state
                 base_time = cm.overall_complexity_score * 4.0  # 0-4 hours based on complexity
                 
-<<<<<<< HEAD
-                # ISSUE #273 FIX: Replace label dependency with content analysis
-
-                
-                current_state = cm.issue_context.current_state_from_content
-=======
                 # ISSUE #273: Use content analysis for state extraction
                 current_state = self._get_current_state_from_context(cm)
->>>>>>> 8ff73fa7
                 if current_state:
                     if 'architecting' in current_state:
                         base_time += 2.0
@@ -2993,7 +2913,7 @@
                         'batch_index': batch_idx,
                         'complexity_score': cm.overall_complexity_score,
                         'estimated_time': assignment.get('estimated_time', 3.0),
-                        'prompt': f"Process GitHub issue #{cm.issue_context.number} titled '{cm.issue_context.title}'. Current state: {cm.issue_context.current_state_from_content or "unknown"}. Context tags: {', '.join(cm.semantic_tags)}.",
+                        'prompt': f"Process GitHub issue #{cm.issue_context.number} titled '{cm.issue_context.title}'. Current state: {cm.issue_context.current_state_label}. Context tags: {', '.join(cm.semantic_tags)}.",
                         'parallel_safe': batch_idx == 0 or len(coordination_plan['batches'][batch_idx]) > 1
                     })
         
@@ -3581,16 +3501,9 @@
             try:
                 # Get issue context for appropriate agent selection
                 issue_context = self.context_analyzer.analyze_issue(issue_num)
-<<<<<<< HEAD
-
-                # ISSUE #273 FIX: Replace label dependency with content analysis
-
-                current_state = issue_context.current_state_from_content
-=======
                 # ISSUE #273: Use content analysis for state extraction
                 context_model = self.context_engine.enrich_context(issue_context) 
                 current_state = self._get_current_state_from_context(context_model)
->>>>>>> 8ff73fa7
                 
                 # Select appropriate agent based on current state
                 if current_state == 'new' or current_state is None:
